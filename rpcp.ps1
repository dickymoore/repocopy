--- conflicted
+++ resolved
@@ -91,7 +91,6 @@
 
 function Get-FilesToInclude {
     [CmdletBinding()]
-<<<<<<< HEAD
     param(
         [string]$RepoPath,
         [int]$MaxFileSize,
@@ -198,49 +197,6 @@
                     }
                 } else {
                     Write-Verbose "Skipping file exceeding size limit: $relativePath"
-=======
-    Param(
-        [Parameter()]
-        [ValidateScript({ Test-Path $_ -PathType Container })]
-        [string]   $RepoRoot,
-
-        [Parameter()]
-        [string[]] $IgnoreFolders = @(),
-
-        [Parameter()]
-        [string[]] $IgnoreFiles   = @(),
-
-        [Parameter()]
-
-        [ValidateRange(0, [long]::MaxValue)]
-        [long]     $MaxFileSize
-    )
-    $allFiles = Get-ChildItem -Path (Join-Path $RepoRoot '*') -Recurse -File -ErrorAction Stop
-    $result = [System.Collections.Generic.List[System.IO.FileInfo]]::new()
-
-    foreach ($f in $allFiles) {
-        $reason = $null
-
-        # Folder pattern check
-
-        $dirs = $f.DirectoryName.Split([IO.Path]::DirectorySeparatorChar) 
-        foreach ($folderPattern in $IgnoreFolders) {
-            $sepRegex   = [Regex]::Escape([IO.Path]::DirectorySeparatorChar)
-            $segments   = $f.DirectoryName -split $sepRegex      # safe on Win & *nix
-            if ($segments -like $folderPattern) {
-                $reason = "matched ignore-folder '$folderPattern'"
-                break
-            }
-        }
-
-        # File name check
-
-        if (-not $reason) {
-            foreach ($pattern in $IgnoreFiles) {
-                if (($f.Name) -like $pattern) {
-                    $reason = "filename '$($f.Name)' matches ignore pattern '$pattern'"
-                    break
->>>>>>> 01c512bb
                 }
             } else {
                 Write-Warning "File path is not within repository path: $($file.FullName)"
@@ -251,21 +207,11 @@
         }
     }
     
-<<<<<<< HEAD
     # Now process files based on selection mode
     switch ($SelectionMode) {
         "scan" {
             # For scan mode, use all filtered files
             $files = $scanFiles
-=======
-        # Size check
-        if (
-            -not $reason -and `
-            $MaxFileSize -gt 0 -and `
-            $f.Length -gt $MaxFileSize
-        ) {
-            $reason = "exceeds maxFileSize ($MaxFileSize bytes)"
->>>>>>> 01c512bb
         }
         "scanlist" {
             # For scanlist mode, add files from scan
@@ -334,7 +280,7 @@
         [Parameter(Mandatory=$true)][string]$FilePath,
         [Parameter(Mandatory=$true)][hashtable]$Replacements
     )
-<<<<<<< HEAD
+ 
     
         # if this isn’t one of our known-text extensions, show the placeholder
         $ext = [IO.Path]::GetExtension($FilePath).ToLowerInvariant()
@@ -348,24 +294,6 @@
             $content = Apply-Replacements -Content $content -Replacements $Replacements
         }
         return $content
-    
-=======
-    $stringBulder = [System.Text.StringBuilder]::new()
-    foreach ($f in $Files) {
-        $stringBulder.AppendLine("File: $($f.FullName)") | Out-Null # Appends the file name
-        $stringBulder.AppendLine(('-' * 60))   | Out-Null # Appends 60 hypens as a seperator
-        $text = Get-Content -Raw -LiteralPath $f.FullName -ErrorAction Stop
-
-        foreach ($token in $Replacements.Keys) {
-            $val = $Replacements[$token]
-            $text = $text -replace ([Regex]::Escape($token)), $val
-        }
-
-        $stringBulder.AppendLine($text)       | Out-Null
-        $stringBulder.AppendLine()            | Out-Null
-    }
-    return $stringBulder.ToString()
->>>>>>> 01c512bb
 }
 
 # ───────────────────────────────────────────────────────────────────────
@@ -392,7 +320,6 @@
         [Parameter(Mandatory = $false)]
         [string]$SelectionMode = ""
     )
-<<<<<<< HEAD
     
     # Step 1: Load configuration
     $configPath = Get-ConfigFile -RepoPath $RepoPath -ConfigFile $ConfigFile
@@ -407,15 +334,6 @@
             if (-not $config.ContainsKey($key)) {
                 $config[$key] = $defaultConfig[$key]
             }
-=======
-    Set-Clipboard -Value $Content # Pass the entire string as a single Value, rather than via the pipeline
-
-    Write-Host "✅ Copied $($Files.Count) file(s) to clipboard."
-    if ($ShowList) {
-        Write-Host "`nFiles included:"
-        foreach ($f in $Files) {
-            Write-Host " - $($f.FullName)"
->>>>>>> 01c512bb
         }
     } else {
         # Use default config
@@ -505,7 +423,6 @@
         Write-Host "⚠️ No files found to copy." -ForegroundColor Yellow
         return $false
     }
-<<<<<<< HEAD
 }
 
 # ───────────────────────────────────────────────────────────────────────
@@ -520,47 +437,4 @@
         -ShowCopiedFiles:$ShowCopiedFiles `
         -FileListPath $FileListPath `
         -SelectionMode $SelectionMode
-}
-=======
-
-    $ConfigFile = Join-Path $scriptFolder 'config.json'
-}
-
-
-# Load and merge config
-$config = Get-Config -ConfigFilePath $ConfigFile
-
-# Merge CLI parameters over config values
-$repoPath = if ($PSBoundParameters.ContainsKey('RepoPath')) { $RepoPath } else { $config.repoPath }
-$maxFileSize = if ($PSBoundParameters.ContainsKey('MaxFileSize')) { $MaxFileSize } else { [long]$config.maxFileSize }
-$ignoreFolders  = if ($PSBoundParameters.ContainsKey('IgnoreFolders') -and $IgnoreFolders) { $IgnoreFolders } else { @($config.ignoreFolders) }
-$ignoreFiles = if ($PSBoundParameters.ContainsKey('IgnoreFiles')   -and $IgnoreFiles)   { $IgnoreFiles }   else { @($config.ignoreFiles) }
-$replacements = if ($PSBoundParameters.ContainsKey('Replacements')) { $Replacements } else {
-    $tempHashtable = @{}; foreach ($p in $config.replacements.PSObject.Properties) { $tempHashtable[$p.Name] = $p.Value }; $tempHashtable
-}
-$shouldShowCopiedFiles = if ($PSBoundParameters.ContainsKey('ShowCopiedFiles')) {
-    $ShowCopiedFiles.IsPresent
- } else {
-    [bool]$config.showCopiedFiles
- }
-
-if ($null -eq $ignoreFiles)  { $ignoreFiles  = @() }
-if ($null -eq $ignoreFolders) { $ignoreFolders = @() }
-
-# Gather, filter, and log
-$filesToCopy = Get-FilesToInclude `
-           -RepoRoot      $repoPath `
-           -IgnoreFolders $ignoreFolders `
-           -IgnoreFiles   $ignoreFiles `
-           -MaxFileSize   $maxFileSize
-
-
-if ($filesToCopy.Count -eq 0) {
-    Write-Warning 'No files passed the filters; nothing to copy.'
-    return
-}
-
-# Build content & copy
-$content = Build-ClipboardContent -Files $filesToCopy -Replacements $replacements
-Copy-ToClipboard -Content $content -ShowList:$shouldShowCopiedFiles -Files $filesToCopy
->>>>>>> 01c512bb
+}